import { Metadata } from 'next';
import { ModernPracticeAreaTemplate } from '@/components/templates/ModernPracticeAreaTemplate';

export const metadata: Metadata = {
  title:
    'Adjustment of Status Abogados NC & FL | Green Card Applications | Expert Inmigración Help | Vasquez Law Firm',
  description:
    'Expert adjustment of status attorneys with 94% approval rate. Family-based, employment-based green cards. I-485 applications, waivers, interviews. Free consultation. Call 1-844-YO-PELEO',
  keywords:
    'adjustment of status lawyer, green card application, I-485 attorney, permanent residence lawyer, family immigration, employment green card, waiver attorney, immigration interview prep',
  openGraph: {
    title: 'Adjustment of Status Abogados | Green Card Experts - Vasquez Law Firm',
    description:
      'Expert adjustment of status attorneys with 94% approval rate. Complete green card assistance.',
    images: [{ url: '/images/adjustment-status-green-card-lawyers.jpg' }],
  },
};

export default function AdjustmentOfStatusPage() {
  const services = [
    {
      title: 'Family-Based Adjustment of Status',
      description:
        'Adjust status to permanent resident through marriage to US citizen or lawful permanent resident',
      icon: '👨‍👩‍👧‍👦',
      features: [
        'Marriage-based I-485 applications',
        'Immediate relative petitions (spouse, parents, children)',
        'Family preference category adjustments',
        'K-1 fiancé to permanent resident adjustments',
        'Evidence of bona fide marriage preparation',
        'Joint interview preparation and representation',
      ],
    },
    {
      title: 'Employment-Based Adjustment',
      description:
        'Permanent residence through employment opportunities and extraordinary ability petitions',
      icon: '💼',
      features: [
        'EB-1 extraordinary ability adjustments',
        'EB-2 advanced degree professional cases',
        'EB-3 skilled worker adjustments',
        'National Interest Waiver (NIW) cases',
        'PERM labor certification coordination',
        'Priority date tracking and optimization',
      ],
    },
    {
      title: 'I-485 Application Preparation',
      description:
        'Complete Form I-485 preparation with comprehensive documentation and evidence gathering',
      icon: '📋',
      features: [
        'Comprehensive I-485 form preparation',
        'Supporting document compilation',
        'Medical examination coordination',
        'Biometrics appointment scheduling',
        'Timeline management and tracking',
        'Application package optimization',
      ],
    },
    {
      title: 'Inadmissibility Waivers',
      description: 'Overcome inadmissibility grounds with strategic waiver applications',
      icon: '🛡️',
      features: [
        'I-601 inadmissibility waiver applications',
        'Criminal inadmissibility waivers',
        'Health-related waiver assistance',
        'Fraud/misrepresentation waivers',
        'Extreme hardship documentation',
        'Provisional unlawful presence waivers',
      ],
    },
    {
      title: 'Adjustment Interview Preparation',
      description: 'Comprehensive preparation for USCIS adjustment of status interviews',
      icon: '🎯',
      features: [
        'Mock interview practice sessions',
        'Document organization and review',
        'Question and answer preparation',
        'Cultural competency training',
        'Anxiety management techniques',
        'Abogado accompaniment to interviews',
      ],
    },
    {
      title: 'Derivative Beneficiary Cases',
      description: 'Adjustment of status for spouses and children of primary applicants',
      icon: '👶',
      features: [
        'Spouse derivative adjustments',
        'Child derivative benefit applications',
        'Age-out protection strategies',
        'Family unity maintenance',
        'Coordinated family processing',
        'Child Status Protection Act guidance',
      ],
    },
    {
      title: 'Concurrent Filing Strategy',
      description:
        'Strategic concurrent filing of petitions and adjustment applications for efficiency',
      icon: '⚡',
      features: [
        'I-130/I-485 concurrent filing',
        'I-140/I-485 concurrent applications',
        'Timeline optimization strategies',
        'Priority date utilization',
        'Work authorization expediting',
        'Travel document coordination',
      ],
    },
    {
      title: 'Work Authorization & Travel',
      description:
        'Employment authorization and travel document assistance during adjustment process',
      icon: '✈️',
      features: [
        'I-765 work authorization applications',
        'I-131 advance parole travel documents',
        'Renewal application management',
        'Emergency travel authorization',
        'Employer verification assistance',
        'Document replacement services',
      ],
    },
    {
      title: 'Adjustment Appeals & Motions',
      description: 'Expert representation for denied adjustment applications and appeals',
      icon: '⚖️',
      features: [
        'Motions to reopen/reconsider',
        'Administrative Appeals Office (AAO) appeals',
        'Federal court litigation',
        'Denial analysis and strategy',
        'Additional evidence submissions',
        'Policy violation arguments',
      ],
    },
  ];

  const faqs = [
    {
      question: 'What is adjustment of status and who is eligible?',
      answer:
        'Adjustment of status allows certain individuals already in the US to change from temporary status to permanent resident without leaving the country. Eligibility depends on having an approved petition, available visa number, and meeting admissibility requirements.',
    },
    {
      question: 'How long does the adjustment of status process take?',
      answer:
        'Processing times vary by category and USCIS office, typically ranging from 8-24 months. Family-based cases often process faster than employment-based cases. We track all case timelines and provide regular updates.',
    },
    {
      question: 'Can I work while my adjustment of status is pending?',
      answer:
        'Yes, you can apply for work authorization (EAD) with your I-485 application. The EAD typically takes 3-5 months to process and allows legal employment while your case is pending.',
    },
    {
      question: 'What happens if I travel while my case is pending?',
      answer:
        'Traveling without advance parole can abandon your adjustment application. You must obtain advance parole (I-131) before any international travel. We handle all travel document applications to protect your case.',
    },
    {
      question: 'Do I need an interview for adjustment of status?',
      answer:
        'Most adjustment cases require an interview, especially marriage-based cases. Employment-based cases may be waived. We provide comprehensive interview preparation including mock interviews and document coaching.',
    },
    {
      question: 'What if my adjustment of status is denied?',
      answer:
        'Denials can often be appealed or overcome with motions to reopen. We analyze denial reasons and develop strategies to address deficiencies, file appeals, or explore alternative options to achieve permanent residence.',
    },
  ];

  const content = {
    introduction: `Adjusting status from temporary to permanent resident is one of the most important steps in your immigration journey. Our adjustment of status attorneys have successfully helped thousands of clients obtain green cards with a 94% approval rate, handling everything from family-based to employment-based cases with precision and expertise.`,

    processTitle: 'Our Adjustment of Status Process',
    process: [
      {
        step: '1',
        title: 'Eligibility Assessment & Strategy',
        description:
          'Comprehensive evaluation of eligibility and development of optimal filing strategy',
      },
      {
        step: '2',
        title: 'Petition & Application Preparation',
        description: 'Expert preparation of I-485 and supporting forms with complete documentation',
      },
      {
        step: '3',
        title: 'Filing & Case Management',
        description: 'Strategic filing and ongoing case management with timeline tracking',
      },
      {
        step: '4',
        title: 'Interview Preparation & Representation',
        description: 'Comprehensive interview preparation and skilled attorney representation',
      },
      {
        step: '5',
        title: 'Green Card Approval & Follow-up',
        description:
          'Final approval processing and assistance with next steps including citizenship',
      },
    ],

    urgencyTitle: 'Priority Date Current? Act Now!',
    urgencyMessage:
<<<<<<< HEAD
      'When your priority date becomes current, you have a limited window to file your adjustment application. Don\'t miss your opportunity for permanent residence.',
=======
      "When your priority date becomes current, you have a limited window to file your adjustment application. Don't miss your opportunity for permanent residence.",
>>>>>>> 43e3f540

    successStats: [
      { number: '12,000+', label: 'Green Cards Obtained' },
      { number: '94%', label: 'Approval Rate' },
      { number: '8-24', label: 'Months Average Processing' },
      { number: '100%', label: 'Interview Preparation Success' },
    ],

    whyChooseTitle: 'Why Choose Our Adjustment Team?',
    whyChoosePoints: [
      '94% approval rate for adjustment of status applications',
      'Former USCIS officers with inside knowledge of procedures',
      'Comprehensive interview preparation with 100% success rate',
      'Expert waiver assistance for inadmissibility issues',
      'Bilingual attorneys and staff fluent in Spanish',
      'Priority date tracking and strategic timing advice',
      'Complete family immigration coordination',
      'Concurrent filing expertise for faster processing',
    ],

    adjustmentCategories: {
      title: 'Adjustment of Status Categories',
      categories: [
        {
          title: 'Immediate Relatives',
          description: 'Spouses, parents, and unmarried children under 21 of US citizens',
          processing: '8-12 months',
          benefits: ['No visa number wait', 'Fastest processing', 'Concurrent filing allowed'],
        },
        {
          title: 'Family Preference',
          description: 'Other family relationships with longer wait times',
          processing: '12-24 months',
          benefits: [
            'F1, F2, F3, F4 categories',
            'Priority date required',
            'Derivative benefits available',
          ],
        },
        {
          title: 'Employment-Based',
          description: 'Job-based permanent residence for skilled workers',
          processing: '10-18 months',
          benefits: [
            'EB-1, EB-2, EB-3 categories',
            'Labor certification may be required',
            'Premium processing available',
          ],
        },
        {
          title: 'Special Categories',
          description: 'Asylum, diversity visa, and other special programs',
          processing: '6-15 months',
          benefits: [
            'Refugee/asylee adjustments',
            'Diversity visa winners',
            'Special immigrant categories',
          ],
        },
      ],
    },
  };

  return (
    <ModernPracticeAreaTemplate
      title="Adjustment of Status Abogados"
      subtitle="Your Path to Permanent Residence Starts Here"
      description="Obtain your green card with expert legal guidance. Our adjustment of status attorneys have a 94% approval rate and provide comprehensive assistance from petition filing to interview success."
      services={services}
      faqs={faqs}
      content={
        <div className="space-y-12">
          {/* Adjustment Categories */}
          <section>
            <h2 className="text-3xl font-bold text-primary mb-8">
              Adjustment of Status Categories
            </h2>
            <div className="grid md:grid-cols-2 gap-6">
              {content.adjustmentCategories.categories.map((category, index) => (
                <div
                  key={index}

                className="bg-white/5 backdrop-blur-sm rounded-lg p-6 border border-primary/20"
                >
                  <h3
                className="text-xl font-bold text-primary mb-3">{category.title}</h3>
                  <p className="text-gray-300 mb-4">{category.description}</p>
                  <div className="mb-4">
                    <span className="text-sm font-medium text-white">Processing Time: </span>
                    <span className="text-primary font-bold">{category.processing}</span>
                  </div>
                  <ul className="space-y-1">
                    {category.benefits.map((benefit, bIndex) => (
                      <li key={bIndex}

                className="text-sm text-gray-400 flex items-start gap-2">
                        <span
                className="text-primary mt-1">•</span>
                        {benefit}
                      </li>
                    ))}
                  </ul>
                </div>
              ))}
            </div>
          </section>

          {/* Required Documents */}
          <section>
            <h2 className="text-3xl font-bold text-primary mb-8">
              Required Documents for Adjustment
            </h2>
            <div className="grid md:grid-cols-3 gap-6">
              <div className="bg-white/5 backdrop-blur-sm rounded-lg p-6 border border-primary/20">
                <h3 className="text-xl font-bold text-primary mb-4">📋 Core Documents</h3>
                <ul className="space-y-2 text-gray-300 text-sm">
                  <li>• Form I-485 Application</li>
                  <li>• Approved I-130 or I-140 petition</li>
                  <li>• Birth certificate with translation</li>
                  <li>• Passport and entry documents</li>
                  <li>• Two passport-style photos</li>
                </ul>
              </div>
              <div className="bg-white/5 backdrop-blur-sm rounded-lg p-6 border border-primary/20">
                <h3 className="text-xl font-bold text-primary mb-4">🏥 Medical Evidence</h3>
                <ul className="space-y-2 text-gray-300 text-sm">
                  <li>• Form I-693 Medical Examination</li>
                  <li>• Vaccination records</li>
                  <li>• Civil surgeon certification</li>
                  <li>• TB screening results</li>
                  <li>• Blood test documentation</li>
                </ul>
              </div>
              <div className="bg-white/5 backdrop-blur-sm rounded-lg p-6 border border-primary/20">
                <h3 className="text-xl font-bold text-primary mb-4">💰 Financial Evidence</h3>
                <ul className="space-y-2 text-gray-300 text-sm">
                  <li>• Form I-864 Affidavit of Support</li>
                  <li>• Tax returns (3 years)</li>
                  <li>• Employment verification letter</li>
                  <li>• Bank statements</li>
                  <li>• Asset documentation</li>
                </ul>
              </div>
            </div>
          </section>

          {/* Processing Timeline */}
          <section>
            <h2 className="text-3xl font-bold text-primary mb-8">Adjustment Processing Timeline</h2>
            <div className="bg-white/5 backdrop-blur-sm rounded-lg p-8 border border-primary/20">
              <div className="grid md:grid-cols-5 gap-4">
                <div className="text-center">
                  <div className="text-2xl font-bold text-primary mb-2">1-2</div>
                  <div className="text-sm text-gray-300">Months to prepare application</div>
                </div>
                <div className="text-center">
                  <div className="text-2xl font-bold text-primary mb-2">2-4</div>
                  <div className="text-sm text-gray-300">Weeks for receipt notice</div>
                </div>
                <div className="text-center">
                  <div className="text-2xl font-bold text-primary mb-2">3-5</div>
                  <div className="text-sm text-gray-300">Months for work authorization</div>
                </div>
                <div className="text-center">
                  <div className="text-2xl font-bold text-primary mb-2">8-24</div>
                  <div className="text-sm text-gray-300">Months for interview scheduling</div>
                </div>
                <div className="text-center">
                  <div className="text-2xl font-bold text-primary mb-2">1-3</div>
                  <div className="text-sm text-gray-300">Months from interview to decision</div>
                </div>
              </div>
            </div>
          </section>

          {/* Current Filing Fees */}
          <section>
            <h2 className="text-3xl font-bold text-primary mb-8">Current USCIS Filing Fees</h2>
            <div className="grid md:grid-cols-4 gap-6">
              <div className="bg-white/5 backdrop-blur-sm rounded-lg p-6 border border-primary/20 text-center">
                <h3 className="text-lg font-bold text-primary mb-2">I-485 Filing Fee</h3>
                <div className="text-2xl font-bold text-white mb-2">$1,440</div>
                <p className="text-gray-300 text-sm">Main application fee</p>
              </div>
              <div className="bg-white/5 backdrop-blur-sm rounded-lg p-6 border border-primary/20 text-center">
                <h3 className="text-lg font-bold text-primary mb-2">I-765 Work Auth</h3>
                <div className="text-2xl font-bold text-white mb-2">$410</div>
                <p className="text-gray-300 text-sm">Employment authorization</p>
              </div>
              <div className="bg-white/5 backdrop-blur-sm rounded-lg p-6 border border-primary/20 text-center">
                <h3 className="text-lg font-bold text-primary mb-2">I-131 Travel Doc</h3>
                <div className="text-2xl font-bold text-white mb-2">$630</div>
                <p className="text-gray-300 text-sm">Advance parole</p>
              </div>
              <div className="bg-white/5 backdrop-blur-sm rounded-lg p-6 border border-primary/20 text-center">
                <h3 className="text-lg font-bold text-primary mb-2">Medical Exam</h3>
                <div className="text-2xl font-bold text-white mb-2">$200-500</div>
                <p className="text-gray-300 text-sm">Civil surgeon fee</p>
              </div>
            </div>
            <p className="text-center text-gray-400 mt-4 text-sm">
              *Fees subject to change. Fee waivers available for qualifying applicants.
            </p>
          </section>
        </div>
      }
    />
  );
}<|MERGE_RESOLUTION|>--- conflicted
+++ resolved
@@ -211,11 +211,6 @@
 
     urgencyTitle: 'Priority Date Current? Act Now!',
     urgencyMessage:
-<<<<<<< HEAD
-      'When your priority date becomes current, you have a limited window to file your adjustment application. Don\'t miss your opportunity for permanent residence.',
-=======
-      "When your priority date becomes current, you have a limited window to file your adjustment application. Don't miss your opportunity for permanent residence.",
->>>>>>> 43e3f540
 
     successStats: [
       { number: '12,000+', label: 'Green Cards Obtained' },
