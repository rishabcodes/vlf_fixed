--- conflicted
+++ resolved
@@ -211,11 +211,6 @@
 
     urgencyTitle: 'URGENT: One-Year Asylum Deadline Approaching?',
     urgencyMessage:
-<<<<<<< HEAD
-      "You have only ONE YEAR from arrival to file asylum applications (with limited exceptions). Don't wait - contact us immediately for emergency consultation.",
-=======
-      'You have only ONE YEAR from arrival to file asylum applications (with limited exceptions). Don\'t wait - contact us immediately for emergency consultation.',
->>>>>>> 43e3f540
 
     successStats: [
       { number: '3,000+', label: 'Asylum Cases Won' },
