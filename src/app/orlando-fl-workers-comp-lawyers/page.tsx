import { BlogPageTemplate } from '@/components/templates/BlogPageTemplate';
import { Metadata } from 'next';
import { DEFAULT_BLOG_AUTHOR } from '@/lib/blog/constants';

export const metadata: Metadata = {
  title: "Orlando, FL Workers' Comp Lawyers | Vasquez Law Firm, PLLC",
  description:
    "Trusted workers' comp lawyers in Orlando, FL. Vasquez Law Firm, PLLC provides legal guidance for workers seeking compensation for workplace injuries.",
  openGraph: {
    title: "Orlando, FL Workers' Comp Lawyers | Vasquez Law Firm, PLLC",
    description:
      "Trusted workers' comp lawyers in Orlando, FL. Vasquez Law Firm, PLLC provides legal guidance for workers seeking compensation for workplace injuries.",
    images: [{ url: '/images/og-default.jpg' }],
  },
};

export default function OrlandoFlWorkersCompLawyersPage() {
  // TODO: Extract content from original file and format properly
  const post = {
    id: 'orlando-fl-workers-comp-lawyers',
    title: "Orlando, FL Workers Comp Lawyers",
<<<<<<< HEAD
    slug: 'orlando-fl-workers-comp-lawyers',
=======
    slug: "orlando-fl-workers-comp-lawyers",
>>>>>>> 43e3f540
    excerpt: 'Blog post excerpt here - TODO: extract from content',
    content: `
      <div className="prose prose-lg max-w-none">
        <!-- TODO: Migrate content from original file -->
        <p>This content needs to be migrated from the original file.</p>
      </div>
    `,
    practiceArea: 'general', // TODO: Determine correct practice area
    language: 'en' as const,
    publishedAt: new Date(),
    readTime: 5,
    author: DEFAULT_BLOG_AUTHOR,
    tags: [], // TODO: Add relevant tags
  };

  const categories = [
    {
      id: 'immigration',
      name: { en: 'Immigration Law', es: 'Ley de Inmigración' },
      slug: { en: 'immigration', es: 'inmigracion' },
      icon: '🌐',
      postCount: 45,
    },
    {
      id: 'personal-injury',
      name: { en: 'Personal Injury', es: 'Lesiones Personales' },
      slug: { en: 'personal-injury', es: 'lesiones-personales' },
      icon: '🏥',
      postCount: 32,
    },
    {
      id: 'criminal-defense',
      name: { en: 'Criminal Defense', es: 'Defensa Criminal' },
      slug: { en: 'criminal-defense', es: 'defensa-criminal' },
      icon: '⚖️',
      postCount: 28,
    },
  ];

  return (
    <BlogPageTemplate
      posts={[]}
      categories={categories}
      isArticlePage={true}
      currentPost={post}
      relatedPosts={[]} // TODO: Add related posts
    />
  );
}<|MERGE_RESOLUTION|>--- conflicted
+++ resolved
@@ -19,11 +19,6 @@
   const post = {
     id: 'orlando-fl-workers-comp-lawyers',
     title: "Orlando, FL Workers Comp Lawyers",
-<<<<<<< HEAD
-    slug: 'orlando-fl-workers-comp-lawyers',
-=======
-    slug: "orlando-fl-workers-comp-lawyers",
->>>>>>> 43e3f540
     excerpt: 'Blog post excerpt here - TODO: extract from content',
     content: `
       <div className="prose prose-lg max-w-none">
