--- conflicted
+++ resolved
@@ -99,25 +99,13 @@
       <div className="max-w-7xl mx-auto px-4 sm:px-6 lg:px-8 py-8">
         <>
           {activeTab === 'overview' && (
-<<<<<<< HEAD
-            <div
-              key="overview"
-            >
-=======
             <div key="overview">
->>>>>>> 38565330
               <CaseOverview metrics={caseMetrics} />
             </div>
           )}
 
           {activeTab === 'documents' && (
-<<<<<<< HEAD
-            <div
-              key="documents"
-            >
-=======
             <div key="documents">
->>>>>>> 38565330
               <DocumentCollaboration
                 documents={documents}
                 selectedDoc={selectedDoc}
@@ -128,25 +116,13 @@
           )}
 
           {activeTab === 'messages' && (
-<<<<<<< HEAD
-            <div
-              key="messages"
-            >
-=======
             <div key="messages">
->>>>>>> 38565330
               <SecureMessaging />
             </div>
           )}
 
           {activeTab === 'timeline' && (
-<<<<<<< HEAD
-            <div
-              key="timeline"
-            >
-=======
             <div key="timeline">
->>>>>>> 38565330
               <CaseTimeline />
             </div>
           )}
@@ -302,12 +278,7 @@
                 </button>
               </div>
             </div>
-<<<<<<< HEAD
-            <div ref={setEditorRef}
-                className="min-h-[400px] border rounded-lg" />
-=======
             <div ref={setEditorRef} className="min-h-[400px] border rounded-lg" />
->>>>>>> 38565330
           </>
         ) : (
           <div className="text-center py-12 text-gray-500">Select a document to view or edit</div>
@@ -619,12 +590,7 @@
       {event.documents.length > 0 && (
         <div className="flex gap-2 mt-2">
           {event.documents.map((doc: string) => (
-<<<<<<< HEAD
-            <span key={doc}
-                className="text-xs bg-gray-100 px-2 py-1 rounded">
-=======
             <span key={doc} className="text-xs bg-gray-100 px-2 py-1 rounded">
->>>>>>> 38565330
               📄 {doc}
             </span>
           ))}
