'use client';

import React from 'react';
import { Button } from '@/design-system/components/Button';

import {
  Phone,
  MapPin,
  Clock,
  MessageCircle,
  CheckCircle,
  Award,
  Users,
  Shield,
} from 'lucide-react';
import Link from 'next/link';
import { generateEnhancedLocalBusinessSchema } from '@/lib/seo/comprehensive-schema';
import Script from 'next/script';

interface CityPageTemplateProps {
  city: {
    name: string;
    slug: string;
    county: string;
    population: number;
  };
  nearbyOffice: string;
  content: {
    heroTitle: string;
    heroSubtitle: string;
    heroDescription: string;
    whyChooseUs: Array<{
      title: string;
      description: string;
    }>;
    practiceAreas: Array<{
      name: string;
      description: string;
      features: string[];
    }>;
    localContent: {
      courthouses: Array<{
        name: string;
        type: string;
        description: string;
      }>;
      statistics: {
        population: string;
        hispanicPopulation: string;
        averageSettlement: string;
        casesWon: string;
        clientsSatisfied: string;
      };
      testimonials: Array<{
        author: string;
        location: string;
        text: string;
        rating: number;
      }>;
    };
  };
}

// Practice area slug mapping
const practiceAreaSlugs: Record<string, string> = {
  'Immigration Law': 'immigration',
  'Personal Injury': 'personal-injury',
  'Workers Compensation': 'workers-compensation',
  'Criminal Defense': 'criminal-defense',
  'Family Law': 'family-law',
};

export function CityPageTemplate({ city, nearbyOffice, content }: CityPageTemplateProps) {
  const stats = [
    { icon: Users, value: '30K+', label: 'Clients Helped' },
    { icon: Award, value: '60+', label: 'Years Experience' },
    { icon: Shield, value: '98%', label: 'Success Rate' },
    { icon: Clock, value: '24/7', label: 'Available' },
  ];

  // Generate local business schema
  const localBusinessSchema = generateEnhancedLocalBusinessSchema({
    name: `Vasquez Law Firm - ${city.name}`,
    address: {
      street: getOfficeAddress(nearbyOffice)?.street || '',
      city: city.name,
      state: 'NC',
      zip: getOfficeAddress(nearbyOffice)?.zip || '',
    },
    phone: '+1-844-967-3536',
    geo: getOfficeCoordinates(nearbyOffice),
    hours: [
      {
        days: ['Monday', 'Tuesday', 'Wednesday', 'Thursday', 'Friday'],
        opens: '08:30',
        closes: '17:30',
      },
    ],
    amenities: ['Free Parking', 'Wheelchair Accessible', 'Free WiFi', 'Spanish Speaking Staff'],
    paymentAccepted: ['Cash', 'Check', 'Credit Card', 'Payment Plans Available'],
  });

  return (
    <>
      <div className="min-h-screen bg-black">
        {/* Hero Section */}
        <section className="relative overflow-hidden py-24">
          <div className="absolute inset-0">
            <div className="absolute inset-0 bg-gradient-to-br from-primary/20 via-black to-secondary/10" />
          </div>

          <div className="container mx-auto px-4 relative z-10">
            <div className="max-w-5xl mx-auto text-center">
              <div>
                <h1 className="text-4xl md:text-6xl font-black mb-6 text-white">
                  {content.heroTitle}
                </h1>
                <p className="text-xl md:text-2xl mb-4 font-semibold text-primary">
                  {content.heroSubtitle}
                </p>
                <p className="text-lg mb-8 max-w-3xl mx-auto text-gray-300">
                  {content.heroDescription}
                </p>

                {/* CTA Buttons */}
                <div className="flex flex-col sm:flex-row gap-4 justify-center mb-12">
                  <Button
                    href="tel:1-844-967-3536"
                    size="lg"
                    className="bg-primary text-black hover:bg-primary-300"
                  >
                    <Phone className="w-5 h-5 mr-2" />
                    Call Now: 1-844-YO-PELEO
                  </Button>
                  <Button
                    href="/contact"
                    size="lg"
                    variant="outline"
                    className="border-white text-white hover:bg-white hover:text-black"
                  >
                    <MessageCircle className="w-5 h-5 mr-2" />
                    Free Consultation
                  </Button>
                </div>

                {/* Stats */}
                <div className="grid grid-cols-2 md:grid-cols-4 gap-6">
                  {stats.map((stat, index) => (
<<<<<<< HEAD
                    <div key={index} className="bg-white/10 backdrop-blur-sm rounded-lg p-6 border border-white/20"
=======
                    <div
                      key={index}
                      className="bg-white/10 backdrop-blur-sm rounded-lg p-6 border border-white/20"
>>>>>>> 38565330
                    >
                      <stat.icon className="w-8 h-8 text-primary mx-auto mb-2" />
                      <div className="text-3xl font-bold text-white">{stat.value}</div>
                      <div className="text-sm text-gray-300">{stat.label}</div>
                    </div>
                  ))}
                </div>
              </div>
            </div>
          </div>
        </section>

        {/* Practice Areas */}
        <section className="py-20 bg-neutral-950">
          <div className="container mx-auto px-4">
            <div className="max-w-6xl mx-auto">
              <h2 className="text-3xl md:text-4xl font-black text-center text-white mb-12">
                Legal Services for {city.name} Residents
              </h2>

              <div className="grid md:grid-cols-2 gap-8">
                {content.practiceAreas.map((area, index) => (
                  <div
                    key={index}
                    className="bg-white/5 backdrop-blur-sm rounded-2xl p-8 border border-white/10 hover:border-primary/50 transition-all"
                  >
                    <h3 className="text-2xl font-bold text-primary mb-4">{area.name}</h3>
                    <p className="text-gray-300 mb-6">{area.description}</p>
                    <div className="grid grid-cols-2 gap-3">
                      {area.features.map((feature, idx) => (
                        <div key={idx} className="flex items-center text-sm text-gray-400">
                          <CheckCircle className="w-4 h-4 text-primary mr-2 flex-shrink-0" />
                          {feature}
                        </div>
                      ))}
                    </div>
                    <Link
                      href={`/practice-areas/${practiceAreaSlugs[area.name] || area.name.toLowerCase().replace(/['\s]+/g, '-')}`}
                      className="inline-flex items-center text-primary hover:text-primary-300 mt-6 font-semibold"
                    >
                      Learn More →
                    </Link>
                  </div>
                ))}
              </div>
            </div>
          </div>
        </section>

        {/* Why Choose Us */}
        <section className="py-20 bg-black">
          <div className="container mx-auto px-4">
            <div className="max-w-6xl mx-auto">
              <h2 className="text-3xl md:text-4xl font-black text-center text-white mb-12">
                Why {city.name} Chooses Vasquez Law Firm
              </h2>

              <div className="grid md:grid-cols-2 gap-8">
                {content.whyChooseUs.map((item, index) => (
<<<<<<< HEAD
                  <div key={index} className="flex items-start space-x-4"
=======
                  <div
                    key={index}
                    className="flex items-start space-x-4"
>>>>>>> 38565330
                  >
                    <div className="w-12 h-12 bg-primary rounded-full flex items-center justify-center flex-shrink-0">
                      <CheckCircle className="w-6 h-6 text-black" />
                    </div>
                    <div>
                      <h3 className="text-xl font-bold text-white mb-2">{item.title}</h3>
                      <p className="text-gray-300">{item.description}</p>
                    </div>
                  </div>
                ))}
              </div>
            </div>
          </div>
        </section>

        {/* Local Information */}
        <section className="py-20 bg-neutral-950">
          <div className="container mx-auto px-4">
            <div className="max-w-6xl mx-auto">
              <h2 className="text-3xl md:text-4xl font-black text-center text-white mb-12">
                Serving {city.name} & {city.county} County
              </h2>

              <div className="grid md:grid-cols-3 gap-8">
                {/* Statistics */}
                <div className="bg-white/5 backdrop-blur-sm rounded-2xl p-8 border border-white/10">
                  <h3 className="text-xl font-bold text-primary mb-6">Local Statistics</h3>
                  <dl className="space-y-4">
                    <div>
                      <dt className="text-gray-400 text-sm">City Population</dt>
                      <dd className="text-2xl font-bold text-white">
                        {content.localContent.statistics.population}
                      </dd>
                    </div>
                    <div>
                      <dt className="text-gray-400 text-sm">Hispanic Population</dt>
                      <dd className="text-2xl font-bold text-white">
                        {content.localContent.statistics.hispanicPopulation}
                      </dd>
                    </div>
                    <div>
                      <dt className="text-gray-400 text-sm">Average Settlement</dt>
                      <dd className="text-2xl font-bold text-primary">
                        {content.localContent.statistics.averageSettlement}
                      </dd>
                    </div>
                  </dl>
                </div>

                {/* Courthouses */}
                <div className="bg-white/5 backdrop-blur-sm rounded-2xl p-8 border border-white/10">
                  <h3 className="text-xl font-bold text-primary mb-6">Local Courts We Serve</h3>
                  <div className="space-y-4">
                    {content.localContent.courthouses.map((courthouse, index) => (
                      <div key={index}>
                        <h4 className="font-semibold text-white">{courthouse.name}</h4>
                        <p className="text-sm text-gray-400">{courthouse.type}</p>
                        <p className="text-sm text-gray-300 mt-1">{courthouse.description}</p>
                      </div>
                    ))}
                  </div>
                </div>

                {/* Office Info */}
                <div className="bg-white/5 backdrop-blur-sm rounded-2xl p-8 border border-white/10">
                  <h3 className="text-xl font-bold text-primary mb-6">Nearest Office</h3>
                  <div className="space-y-4">
                    <div>
                      <h4 className="font-semibold text-white">{nearbyOffice} Office</h4>
                      <p className="text-sm text-gray-300 mt-2">
                        <MapPin className="w-4 h-4 inline-block mr-1 text-primary" />
                        {getOfficeAddress(nearbyOffice)?.full || ''}
                      </p>
                    </div>
                    <div>
                      <p className="text-sm text-gray-400">Travel Time from {city.name}</p>
                      <p className="text-lg font-semibold text-white">
                        {getEstimatedTravelTime(city.name, nearbyOffice)}
                      </p>
                    </div>
                    <a
                      href={`https://maps.google.com/maps?q=${encodeURIComponent(getOfficeAddress(nearbyOffice)?.full || '')}`}
                      target="_blank"
                      rel="noopener noreferrer"
                      className="inline-flex items-center justify-center w-full px-4 py-2 text-sm font-semibold text-black bg-primary rounded-full hover:bg-primary-300 transition-all duration-300 transform hover:scale-105"
                    >
                      Get Directions
                    </a>
                  </div>
                </div>
              </div>
            </div>
          </div>
        </section>

        {/* Testimonials */}
        <section className="py-20 bg-black">
          <div className="container mx-auto px-4">
            <div className="max-w-6xl mx-auto">
              <h2 className="text-3xl md:text-4xl font-black text-center text-white mb-12">
                What {city.name} Clients Say
              </h2>

              <div className="grid md:grid-cols-3 gap-8">
                {content.localContent.testimonials.map((testimonial, index) => (
<<<<<<< HEAD
                  <div key={index} className="bg-white/5 backdrop-blur-sm rounded-2xl p-8 border border-white/10"
=======
                  <div
                    key={index}
                    className="bg-white/5 backdrop-blur-sm rounded-2xl p-8 border border-white/10"
>>>>>>> 38565330
                  >
                    <div className="flex mb-4">
                      {[...Array(testimonial.rating)].map((_, i) => (
                        <span key={i} className="text-primary text-xl">
                          ★
                        </span>
                      ))}
                    </div>
                    <p className="text-gray-300 mb-4 italic">&ldquo;{testimonial.text}&rdquo;</p>
                    <div className="text-sm">
                      <p className="font-semibold text-white">{testimonial.author}</p>
                      <p className="text-gray-400">{testimonial.location}</p>
                    </div>
                  </div>
                ))}
              </div>
            </div>
          </div>
        </section>

        {/* CTA Section */}
        <section className="py-20 bg-gradient-to-r from-primary to-primary-300">
          <div className="container mx-auto px-4">
            <div className="max-w-4xl mx-auto text-center">
              <h2 className="text-3xl md:text-4xl font-black text-black mb-6">
                Get Help Today in {city.name}
              </h2>
              <p className="text-xl text-black/80 mb-8">
                Don't wait to get the legal help you need. Our {nearbyOffice} office serves all
                of {city.county} County.
              </p>
              <div className="flex flex-col sm:flex-row gap-4 justify-center">
                <Button
                  href="tel:1-844-967-3536"
                  size="lg"
                  className="bg-black text-primary hover:bg-gray-900"
                >
                  <Phone className="w-5 h-5 mr-2" />
                  Call: 1-844-YO-PELEO
                </Button>
                <Button
                  href="/contact"
                  size="lg"
                  variant="outline"
                  className="border-black text-black hover:bg-black hover:text-primary"
                >
                  Schedule Free Consultation
                </Button>
              </div>
            </div>
          </div>
        </section>

        {/* Schema */}
        <Script
          id={`city-schema-${city.slug}`}
          type="application/ld+json"
          dangerouslySetInnerHTML={{
            __html: JSON.stringify(localBusinessSchema),
          }}
        />
      </div>
    </>
  );
}

// Helper functions
function getOfficeAddress(office: string) {
  const addresses: Record<string, { street: string; city: string; zip: string; full: string }> = {
    Charlotte: {
      street: '201 N. Tryon St #1250',
      city: 'Charlotte',
      zip: '28202',
      full: '201 N. Tryon St #1250, Charlotte, NC 28202',
    },
    Raleigh: {
      street: '333 Fayetteville Street, Suite 810',
      city: 'Raleigh',
      zip: '27601',
      full: '333 Fayetteville Street, Suite 810, Raleigh, NC 27601',
    },
    Smithfield: {
      street: '328 Brightleaf Blvd',
      city: 'Smithfield',
      zip: '27577',
      full: '328 Brightleaf Blvd, Smithfield, NC 27577',
    },
    Greensboro: {
      street: '100 N Elm St',
      city: 'Greensboro',
      zip: '27401',
      full: '100 N Elm St, Greensboro, NC 27401',
    },
  };

  return addresses[office] || addresses.Raleigh;
}

function getOfficeCoordinates(office: string) {
  const coordinates: Record<string, { lat: number; lng: number }> = {
    Charlotte: { lat: 35.2271, lng: -80.8431 },
    Raleigh: { lat: 35.7796, lng: -78.6382 },
    Smithfield: { lat: 35.5085, lng: -78.3394 },
    Greensboro: { lat: 36.0726, lng: -79.792 },
  };

  return coordinates[office] || coordinates.Raleigh;
}

function getEstimatedTravelTime(fromCity: string, toOffice: string) {
  // This would ideally use a real distance API
  // For now, return estimated times
  const times: Record<string, Record<string, string>> = {
    Charlotte: {
      Charlotte: '10-15 min',
      Huntersville: '20-25 min',
      Matthews: '15-20 min',
      Gastonia: '25-30 min',
      Monroe: '30-35 min',
    },
    Raleigh: {
      Raleigh: '10-15 min',
      Cary: '15-20 min',
      Durham: '25-30 min',
      'Chapel Hill': '35-40 min',
      'Wake Forest': '25-30 min',
    },
  };

  return times[toOffice]?.[fromCity] || '30-45 min';
}<|MERGE_RESOLUTION|>--- conflicted
+++ resolved
@@ -146,13 +146,9 @@
                 {/* Stats */}
                 <div className="grid grid-cols-2 md:grid-cols-4 gap-6">
                   {stats.map((stat, index) => (
-<<<<<<< HEAD
-                    <div key={index} className="bg-white/10 backdrop-blur-sm rounded-lg p-6 border border-white/20"
-=======
                     <div
                       key={index}
                       className="bg-white/10 backdrop-blur-sm rounded-lg p-6 border border-white/20"
->>>>>>> 38565330
                     >
                       <stat.icon className="w-8 h-8 text-primary mx-auto mb-2" />
                       <div className="text-3xl font-bold text-white">{stat.value}</div>
@@ -212,13 +208,9 @@
 
               <div className="grid md:grid-cols-2 gap-8">
                 {content.whyChooseUs.map((item, index) => (
-<<<<<<< HEAD
-                  <div key={index} className="flex items-start space-x-4"
-=======
                   <div
                     key={index}
                     className="flex items-start space-x-4"
->>>>>>> 38565330
                   >
                     <div className="w-12 h-12 bg-primary rounded-full flex items-center justify-center flex-shrink-0">
                       <CheckCircle className="w-6 h-6 text-black" />
@@ -324,13 +316,9 @@
 
               <div className="grid md:grid-cols-3 gap-8">
                 {content.localContent.testimonials.map((testimonial, index) => (
-<<<<<<< HEAD
-                  <div key={index} className="bg-white/5 backdrop-blur-sm rounded-2xl p-8 border border-white/10"
-=======
                   <div
                     key={index}
                     className="bg-white/5 backdrop-blur-sm rounded-2xl p-8 border border-white/10"
->>>>>>> 38565330
                   >
                     <div className="flex mb-4">
                       {[...Array(testimonial.rating)].map((_, i) => (
