'use client';

import { useState } from 'react';
import { securityLogger } from '@/lib/safe-logger';
import { useForm } from 'react-hook-form';
import { zodResolver } from '@hookform/resolvers/zod';
import { z } from 'zod';
import { toast } from 'react-hot-toast';
import { useAuth } from '@/hooks/useAuth';

const paymentSchema = z.object({
  amount: z.number().min(1, 'Amount must be at least $1'),
  description: z.string().min(1, 'Description is required'),
  cardNumber: z.string().regex(/^\d{16}$/, 'Invalid card number'),
  expiryDate: z.string().regex(/^(0[1-9]|1[0-2])\/\d{2}$/, 'Invalid expiry date (MM/YY)'),
  cvv: z.string().regex(/^\d{3,4}$/, 'Invalid CVV'),
  clientName: z.string().min(1, 'Name is required'),
  clientEmail: z.string().email('Invalid email'),
  trustAccount: z.boolean().optional(),
  saveCard: z.boolean().optional(),
});

type PaymentFormData = z.infer<typeof paymentSchema>;

interface PaymentFormProps {
  amount?: number;
  description?: string;
  caseId?: string;
  onSuccess?: (result: unknown) => void;
  onCancel?: () => void;
  gateway?: 'authorize.net' | 'lawpay';
}

export default function PaymentForm({
  amount,
  description,
  caseId,
  onSuccess,
  onCancel,
  gateway = 'authorize.net',
}: PaymentFormProps) {
  const { user } = useAuth();
  const [isProcessing, setIsProcessing] = useState(false);
  const [selectedGateway, setSelectedGateway] = useState(gateway);

  const {
    register,
    handleSubmit,
    formState: { errors },
    watch,
  } = useForm<PaymentFormData>({
    resolver: zodResolver(paymentSchema),
    defaultValues: {
      amount: amount || 0,
      description: description || '',
      clientName: user?.name || '',
      clientEmail: user?.email || '',
      trustAccount: false,
      saveCard: false,
    },
  });

  const onSubmit = async (data: PaymentFormData) => {
    setIsProcessing(true);

    try {
      const endpoint =
        selectedGateway === 'lawpay' ? '/api/payment/lawpay' : '/api/payment/authorize-net';

      const response = await fetch(endpoint, {
        method: 'POST',
        headers: {
          'Content-Type': 'application/json',
        },
        body: JSON.stringify({
          ...data,
          caseId,
          paymentMethod: {
            type: 'card',
            cardNumber: data.cardNumber,
            expiryDate: data.expiryDate,
            cvv: data.cvv,
          },
        }),
      });

      const result = await response.json();

      if (result.success) {
        toast.success('Payment processed successfully!');
        onSuccess?.(result);
      } else {
        toast.error(result.error || 'Payment failed');
      }
    } catch (error) {
      toast.error('An error occurred processing your payment');
      securityLogger.error('Payment error:', error);
    } finally {
      setIsProcessing(false);
    }
  };

  return (
    <form onSubmit={handleSubmit(onSubmit)} className="space-y-6">
      {/* Gateway Selection */}
      <div className="bg-gray-50 dark:bg-gray-800 p-4 rounded-lg">
        <label className="block text-sm font-medium text-gray-700 dark:text-gray-300 mb-2">
          Payment Method
        </label>
        <div className="grid grid-cols-2 gap-4">
          <button
            type="button"
            onClick={() => setSelectedGateway('authorize.net')}
            className={`p-3 border rounded-lg text-center transition-colors ${
              selectedGateway === 'authorize.net'
                ? 'border-blue-500 bg-blue-50 dark:bg-blue-900'
                : 'border-gray-300 dark:border-gray-600'
            }`}
          >
            <span className="font-medium">Standard Payment</span>
            <span className="text-xs block text-gray-500 dark:text-gray-400">
              Credit/Debit Card
            </span>
          </button>
          <button
            type="button"
            onClick={() => setSelectedGateway('lawpay')}
            className={`p-3 border rounded-lg text-center transition-colors ${
              selectedGateway === 'lawpay'
                ? 'border-blue-500 bg-blue-50 dark:bg-blue-900'
                : 'border-gray-300 dark:border-gray-600'
            }`}
          >
            <span className="font-medium">LawPay</span>
            <span className="text-xs block text-gray-500 dark:text-gray-400">Trust Compatible</span>
          </button>
        </div>
      </div>

      {/* Trust Account Option (LawPay only) */}
      {selectedGateway === 'lawpay' && (
        <div className="flex items-center">
          <input
            type="checkbox"
            id="trustAccount"
<<<<<<< HEAD
            {...register('trustAccount')} className="h-4 w-4 text-blue-600 focus:ring-blue-500 border-gray-300 rounded"
=======
            {...register('trustAccount')}
            className="h-4 w-4 text-blue-600 focus:ring-blue-500 border-gray-300 rounded"
>>>>>>> 43e3f540
          />
          <label
            htmlFor="trustAccount"
            className="ml-2 block text-sm text-gray-900 dark:text-gray-100"
          >
            Deposit to Trust Account
          </label>
        </div>
      )}

      {/* Amount and Description */}
      <div className="grid grid-cols-1 md:grid-cols-2 gap-4">
        <div>
          <label
            htmlFor="amount"
            className="block text-sm font-medium text-gray-700 dark:text-gray-300"
          >
            Amount ($)
          </label>
          <input
            type="number"
            step="0.01"
            {...register('amount', { valueAsNumber: true })}
            className="mt-1 block w-full px-3 py-2 border border-gray-300 dark:border-gray-600 rounded-md shadow-sm focus:outline-none focus:ring-blue-500 focus:border-blue-500 dark:bg-gray-800"
          />
          {errors.amount && <p className="mt-1 text-sm text-red-600">{errors.amount.message}</p>}
        </div>

        <div>
          <label
            htmlFor="description"
            className="block text-sm font-medium text-gray-700 dark:text-gray-300"
          >
            Description
          </label>
          <input
            type="text"
<<<<<<< HEAD
            {...register('description')} className="mt-1 block w-full px-3 py-2 border border-gray-300 dark:border-gray-600 rounded-md shadow-sm focus:outline-none focus:ring-blue-500 focus:border-blue-500 dark:bg-gray-800"
=======
            {...register('description')}
            className="mt-1 block w-full px-3 py-2 border border-gray-300 dark:border-gray-600 rounded-md shadow-sm focus:outline-none focus:ring-blue-500 focus:border-blue-500 dark:bg-gray-800"
>>>>>>> 43e3f540
            placeholder="Legal services payment"
          />
          {errors.description && (
            <p className="mt-1 text-sm text-red-600">{errors.description.message}</p>
          )}
        </div>
      </div>

      {/* Personal Information */}
      <div className="grid grid-cols-1 md:grid-cols-2 gap-4">
        <div>
          <label
            htmlFor="clientName"
            className="block text-sm font-medium text-gray-700 dark:text-gray-300"
          >
            Full Name
          </label>
          <input
            type="text"
<<<<<<< HEAD
            {...register('clientName')} className="mt-1 block w-full px-3 py-2 border border-gray-300 dark:border-gray-600 rounded-md shadow-sm focus:outline-none focus:ring-blue-500 focus:border-blue-500 dark:bg-gray-800"
=======
            {...register('clientName')}
            className="mt-1 block w-full px-3 py-2 border border-gray-300 dark:border-gray-600 rounded-md shadow-sm focus:outline-none focus:ring-blue-500 focus:border-blue-500 dark:bg-gray-800"
>>>>>>> 43e3f540
          />
          {errors.clientName && (
            <p className="mt-1 text-sm text-red-600">{errors.clientName.message}</p>
          )}
        </div>

        <div>
          <label
            htmlFor="clientEmail"
            className="block text-sm font-medium text-gray-700 dark:text-gray-300"
          >
            Email
          </label>
          <input
            type="email"
<<<<<<< HEAD
            {...register('clientEmail')} className="mt-1 block w-full px-3 py-2 border border-gray-300 dark:border-gray-600 rounded-md shadow-sm focus:outline-none focus:ring-blue-500 focus:border-blue-500 dark:bg-gray-800"
=======
            {...register('clientEmail')}
            className="mt-1 block w-full px-3 py-2 border border-gray-300 dark:border-gray-600 rounded-md shadow-sm focus:outline-none focus:ring-blue-500 focus:border-blue-500 dark:bg-gray-800"
>>>>>>> 43e3f540
          />
          {errors.clientEmail && (
            <p className="mt-1 text-sm text-red-600">{errors.clientEmail.message}</p>
          )}
        </div>
      </div>

      {/* Card Information */}
      <div className="space-y-4">
        <div>
          <label
            htmlFor="cardNumber"
            className="block text-sm font-medium text-gray-700 dark:text-gray-300"
          >
            Card Number
          </label>
          <input
            type="text"
            {...register('cardNumber')}
            maxLength={16}
            className="mt-1 block w-full px-3 py-2 border border-gray-300 dark:border-gray-600 rounded-md shadow-sm focus:outline-none focus:ring-blue-500 focus:border-blue-500 dark:bg-gray-800"
            placeholder="1234 5678 9012 3456"
          />
          {errors.cardNumber && (
            <p className="mt-1 text-sm text-red-600">{errors.cardNumber.message}</p>
          )}
        </div>

        <div className="grid grid-cols-2 gap-4">
          <div>
            <label
              htmlFor="expiryDate"
              className="block text-sm font-medium text-gray-700 dark:text-gray-300"
            >
              Expiry Date
            </label>
            <input
              type="text"
              {...register('expiryDate')}
              maxLength={5}
              className="mt-1 block w-full px-3 py-2 border border-gray-300 dark:border-gray-600 rounded-md shadow-sm focus:outline-none focus:ring-blue-500 focus:border-blue-500 dark:bg-gray-800"
              placeholder="MM/YY"
            />
            {errors.expiryDate && (
              <p className="mt-1 text-sm text-red-600">{errors.expiryDate.message}</p>
            )}
          </div>

          <div>
            <label
              htmlFor="cvv"
              className="block text-sm font-medium text-gray-700 dark:text-gray-300"
            >
              CVV
            </label>
            <input
              type="text"
              {...register('cvv')}
              maxLength={4}
              className="mt-1 block w-full px-3 py-2 border border-gray-300 dark:border-gray-600 rounded-md shadow-sm focus:outline-none focus:ring-blue-500 focus:border-blue-500 dark:bg-gray-800"
              placeholder="123"
            />
            {errors.cvv && <p className="mt-1 text-sm text-red-600">{errors.cvv.message}</p>}
          </div>
        </div>
      </div>

      {/* Save Card Option */}
      <div className="flex items-center">
        <input
          type="checkbox"
          id="saveCard"
<<<<<<< HEAD
          {...register('saveCard')} className="h-4 w-4 text-blue-600 focus:ring-blue-500 border-gray-300 rounded"
=======
          {...register('saveCard')}
          className="h-4 w-4 text-blue-600 focus:ring-blue-500 border-gray-300 rounded"
>>>>>>> 43e3f540
        />
        <label htmlFor="saveCard" className="ml-2 block text-sm text-gray-900 dark:text-gray-100">
          Save card for future payments
        </label>
      </div>

      {/* Security Notice */}
      <div className="bg-blue-50 dark:bg-blue-900 p-4 rounded-lg">
        <div className="flex">
          <div className="flex-shrink-0">
            <svg className="h-5 w-5 text-blue-400" viewBox="0 0 20 20" fill="currentColor">
              <path
                fillRule="evenodd"
                d="M2.166 4.999A11.954 11.954 0 0010 1.944 11.954 11.954 0 0017.834 5c.11.65.166 1.32.166 2.001 0 5.225-3.34 9.67-8 11.317C5.34 16.67 2 12.225 2 7c0-.682.057-1.35.166-2.001zm11.541 3.708a1 1 0 00-1.414-1.414L9 10.586 7.707 9.293a1 1 0 00-1.414 1.414l2 2a1 1 0 001.414 0l4-4z"
                clipRule="evenodd"
              />
            </svg>
          </div>
          <div className="ml-3">
            <h3 className="text-sm font-medium text-blue-800 dark:text-blue-200">
              Secure Payment Processing
            </h3>
            <div className="mt-2 text-sm text-blue-700 dark:text-blue-300">
              <p>
                Your payment information is encrypted and processed securely through our
                {selectedGateway === 'lawpay' ? ' LawPay ' : ' Authorize.Net '}
                gateway. We never store your full card details.
              </p>
            </div>
          </div>
        </div>
      </div>

      {/* Submit Buttons */}
      <div className="flex justify-end space-x-4">
        {onCancel && (
          <button
            type="button"
            onClick={onCancel}
            className="px-4 py-2 border border-gray-300 dark:border-gray-600 rounded-md shadow-sm text-sm font-medium text-gray-700 dark:text-gray-300 bg-white dark:bg-gray-800 hover:bg-gray-50 dark:hover:bg-gray-700 focus:outline-none focus:ring-2 focus:ring-offset-2 focus:ring-blue-500"
          >
            Cancel
          </button>
        )}
        <button
          type="submit"
          disabled={isProcessing}
          className="px-4 py-2 border border-transparent rounded-md shadow-sm text-sm font-medium text-white bg-blue-600 hover:bg-blue-700 focus:outline-none focus:ring-2 focus:ring-offset-2 focus:ring-blue-500 disabled:opacity-50 disabled:cursor-not-allowed"
        >
          {isProcessing ? 'Processing...' : `Pay $${watch('amount') || 0}`}
        </button>
      </div>
    </form>
  );
}<|MERGE_RESOLUTION|>--- conflicted
+++ resolved
@@ -143,12 +143,6 @@
           <input
             type="checkbox"
             id="trustAccount"
-<<<<<<< HEAD
-            {...register('trustAccount')} className="h-4 w-4 text-blue-600 focus:ring-blue-500 border-gray-300 rounded"
-=======
-            {...register('trustAccount')}
-            className="h-4 w-4 text-blue-600 focus:ring-blue-500 border-gray-300 rounded"
->>>>>>> 43e3f540
           />
           <label
             htmlFor="trustAccount"
@@ -186,12 +180,6 @@
           </label>
           <input
             type="text"
-<<<<<<< HEAD
-            {...register('description')} className="mt-1 block w-full px-3 py-2 border border-gray-300 dark:border-gray-600 rounded-md shadow-sm focus:outline-none focus:ring-blue-500 focus:border-blue-500 dark:bg-gray-800"
-=======
-            {...register('description')}
-            className="mt-1 block w-full px-3 py-2 border border-gray-300 dark:border-gray-600 rounded-md shadow-sm focus:outline-none focus:ring-blue-500 focus:border-blue-500 dark:bg-gray-800"
->>>>>>> 43e3f540
             placeholder="Legal services payment"
           />
           {errors.description && (
@@ -211,12 +199,6 @@
           </label>
           <input
             type="text"
-<<<<<<< HEAD
-            {...register('clientName')} className="mt-1 block w-full px-3 py-2 border border-gray-300 dark:border-gray-600 rounded-md shadow-sm focus:outline-none focus:ring-blue-500 focus:border-blue-500 dark:bg-gray-800"
-=======
-            {...register('clientName')}
-            className="mt-1 block w-full px-3 py-2 border border-gray-300 dark:border-gray-600 rounded-md shadow-sm focus:outline-none focus:ring-blue-500 focus:border-blue-500 dark:bg-gray-800"
->>>>>>> 43e3f540
           />
           {errors.clientName && (
             <p className="mt-1 text-sm text-red-600">{errors.clientName.message}</p>
@@ -232,12 +214,6 @@
           </label>
           <input
             type="email"
-<<<<<<< HEAD
-            {...register('clientEmail')} className="mt-1 block w-full px-3 py-2 border border-gray-300 dark:border-gray-600 rounded-md shadow-sm focus:outline-none focus:ring-blue-500 focus:border-blue-500 dark:bg-gray-800"
-=======
-            {...register('clientEmail')}
-            className="mt-1 block w-full px-3 py-2 border border-gray-300 dark:border-gray-600 rounded-md shadow-sm focus:outline-none focus:ring-blue-500 focus:border-blue-500 dark:bg-gray-800"
->>>>>>> 43e3f540
           />
           {errors.clientEmail && (
             <p className="mt-1 text-sm text-red-600">{errors.clientEmail.message}</p>
@@ -310,12 +286,6 @@
         <input
           type="checkbox"
           id="saveCard"
-<<<<<<< HEAD
-          {...register('saveCard')} className="h-4 w-4 text-blue-600 focus:ring-blue-500 border-gray-300 rounded"
-=======
-          {...register('saveCard')}
-          className="h-4 w-4 text-blue-600 focus:ring-blue-500 border-gray-300 rounded"
->>>>>>> 43e3f540
         />
         <label htmlFor="saveCard" className="ml-2 block text-sm text-gray-900 dark:text-gray-100">
           Save card for future payments
