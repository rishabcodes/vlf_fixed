'use client';

import React, { useEffect, useRef, useState } from 'react';
import { componentLogger as logger } from '@/lib/safe-logger';
import { RetellWebClient } from 'retell-client-js-sdk';
import { toast } from 'react-hot-toast';

import { Phone, PhoneOff, Mic, MicOff, Loader2, X, Volume2 } from 'lucide-react';

interface RetellGlassmorphicClientProps {
  isActive: boolean;
  onClose: () => void;
  language?: 'en' | 'es';
  onTranscript?: (transcript: string) => void;
  onResponse?: (response: string) => void;
}

export const RetellGlassmorphicClient: React.FC<RetellGlassmorphicClientProps> = ({
  isActive,
  onClose,
  language = 'en',
  onTranscript,
  onResponse
}) => {
  const [isConnecting, setIsConnecting] = useState(false);
  const [isConnected, setIsConnected] = useState(false);
  const [isMuted, setIsMuted] = useState(false);
  const [transcript, setTranscript] = useState('');
  const [response, setResponse] = useState('');
  const [isAgentTalking, setIsAgentTalking] = useState(false);
  const [isUserTalking, setIsUserTalking] = useState(false);
  const [audioLevel, setAudioLevel] = useState(0);
  const [bars] = useState(Array(40).fill(0));
  const [animatedBars, setAnimatedBars] = useState(bars);
  
  const retellClientRef = useRef<RetellWebClient | null>(null);
  const isStartingCall = useRef(false);

  // Translations
  const t = {
    en: {
      connecting: 'Connecting...',
      initiating: 'Initiating call. Please wait...',
      connected: 'Connected',
      callInProgress: 'Voice Call in Progress',
      endCall: 'End Call',
      mute: 'Mute',
      unmute: 'Unmute',
      aiAssistant: 'AI Legal Assistant',
      speaking: 'Listening...',
      agentSpeaking: 'Assistant is speaking...',
      userSpeaking: 'You are speaking...',
    },
    es: {
      connecting: 'Conectando...',
      initiating: 'Iniciando llamada. Por favor espere...',
      connected: 'Conectado',
      callInProgress: 'Llamada de Voz en Progreso',
      endCall: 'Finalizar',
      mute: 'Silenciar',
      unmute: 'Activar',
      aiAssistant: 'Asistente Legal IA',
      speaking: 'Escuchando...',
      agentSpeaking: 'El asistente está hablando...',
      userSpeaking: 'Estás hablando...',
    },
  };

  // Animate sound bars based on who's talking
  useEffect(() => {
    if (!isConnected || !isActive) return;

    const interval = setInterval(() => {
      if (isAgentTalking || isUserTalking) {
        setAnimatedBars(bars.map(() => {
          const baseHeight = 30;
          const variation = Math.random() * 50;
          return Math.min(100, baseHeight + variation);
        }));
      } else {
        setAnimatedBars(bars.map(() => 5));
      }
    }, 100);

    return () => clearInterval(interval);
  }, [isConnected, isActive, bars, isAgentTalking, isUserTalking]);

  useEffect(() => {
    let mounted = true;
    
    if (isActive && !isConnected && !isConnecting && mounted) {
      startCall();
    }
    
    return () => {
      mounted = false;
      // Cleanup on unmount - ensure call is properly ended
      if (retellClientRef.current) {
        logger.info('⚠️ Component unmounting, ending call...');
        try {
          // Try to stop the call
          retellClientRef.current.stopCall();
          
          // Remove event listeners
          if (typeof retellClientRef.current.removeAllListeners === 'function') {
            retellClientRef.current.removeAllListeners();
          }
        } catch (e) {
          logger.error('Error stopping call on unmount:', e);
        }
        
        // Clear the reference
        retellClientRef.current = null;
        
        // Reset flag
        isStartingCall.current = false;
      }
    };
  }, [isActive]); // Only depend on isActive to avoid re-renders

  const startCall = async () => {
    // Prevent multiple simultaneous calls
    if (isStartingCall.current || isConnecting || isConnected) {
      logger.info('Call already in progress, skipping...');
      return;
    }
    
    isStartingCall.current = true;
    logger.info('🎤 Starting Retell Web SDK call...');
    setIsConnecting(true);
    const callStartTime = Date.now();

    try {
      // Step 1: Get call credentials from backend
      logger.info('Getting call credentials...');
      
      const response = await fetch('/api/retell/create-call', {
        method: 'POST',
        headers: {
          'Content-Type': 'application/json',
        },
        body: JSON.stringify({
          language,
          agentId: process.env.NEXT_PUBLIC_RETELL_AGENT_ID || ''
        })
      });

      if (!response.ok) {
        const error = await response.text();
        throw new Error(`Failed to create call: ${error}`);
      }

      const responseData = await response.json();
      const access_token = responseData.access_token;
      const call_id = responseData.call_id;
      const call_status = responseData.call_status;
      
      if (!access_token) {
        throw new Error('Invalid response from server: missing access_token');
      }
      
      const timeElapsed = Date.now() - callStartTime;
      logger.info('✅ Got access token in', timeElapsed, 'ms');
      logger.info('Call details:', { 
        call_id,
        call_status,
        token_length: access_token?.length,
        time_remaining: (30000 - timeElapsed) + 'ms'
      });

      // Step 2: IMMEDIATELY Initialize and Connect
      logger.info('🚀 Connecting immediately to avoid timeout...');
      const retellClient = new RetellWebClient();
      retellClientRef.current = retellClient;

      // Step 3: Set up event listeners
      retellClient.on('call_started', () => {
        logger.info('✅ Call started successfully at', Date.now() - callStartTime, 'ms');
        setIsConnected(true);
        setIsConnecting(false);
        toast.success('Connected to AI Assistant!');
      });

      retellClient.on('call_ended', () => {
        logger.info('📞 Call ended');
        setIsConnected(false);
        cleanup();
      });

      retellClient.on('error', (error: any) => {
        logger.error('❌ Retell error:', error);
        toast.error(error.message || 'Connection failed');
        setIsConnecting(false);
        setIsConnected(false);
        cleanup();
      });

      // Audio speaking events
      retellClient.on('agent_start_talking', () => {
        logger.info('🤖 Agent started talking');
        setIsAgentTalking(true);
        setIsUserTalking(false);
      });

      retellClient.on('agent_stop_talking', () => {
        logger.info('🤖 Agent stopped talking');
        setIsAgentTalking(false);
      });

      // Update events for transcripts
      retellClient.on('update', (update: any) => {
        logger.info('📝 Update received:', update);
        
        if (update.transcript) {
          setTranscript(update.transcript);
          onTranscript?.(update.transcript);
          setIsUserTalking(true);
          setIsAgentTalking(false);
        }

        if (update.response) {
          setResponse(update.response);
          onResponse?.(update.response);
        }

        // Handle other update types
        if (update.type === 'transcript') {
          setTranscript(update.text || '');
          onTranscript?.(update.text || '');
        }
        
        if (update.type === 'response') {
          setResponse(update.text || '');
          onResponse?.(update.text || '');
        }
      });

      // Audio level monitoring
      retellClient.on('audio', (audio: Float32Array) => {
        if (audio && audio.length > 0) {
          const sum = audio.reduce((acc, val) => acc + Math.abs(val), 0);
          const average = sum / audio.length;
          const level = Math.min(100, average * 500);
          setAudioLevel(level);
        }
      });

      // Step 4: START CALL IMMEDIATELY
      logger.info('⏱️ Starting call at', Date.now() - callStartTime, 'ms after request');
      
      try {
        await retellClient.startCall({
          accessToken: access_token,
          sampleRate: 24000,
        });
        
        logger.info('✅ startCall() completed at', Date.now() - callStartTime, 'ms');
        
        // Try to start audio playback
        setTimeout(async () => {
          try {
            await retellClient.startAudioPlayback();
            logger.info('✅ Audio playback started');
          } catch (audioError) {
            logger.warn('Audio playback error (non-fatal):', audioError);
          }
        }, 100);
        
      } catch (startError: any) {
        logger.error('❌ Failed to start call at', Date.now() - callStartTime, 'ms');
        logger.error('Error details:', startError);
        throw new Error(`Connection failed: ${startError.message || 'Unknown error'}`);
      }

    } catch (error: any) {
      logger.error('❌ Failed to start call:', error);
      toast.error(`Failed to connect: ${error.message || 'Unknown error'}`);
      isStartingCall.current = false;
      setIsConnecting(false);
      setIsConnected(false);
      cleanup();
      onClose();
    } finally {
      isStartingCall.current = false;
    }
  };

  const endCall = async () => {
    logger.info('📞 Ending call... Current state:', {
      isConnected,
      isConnecting,
      hasClient: !!retellClientRef.current
    });
    
    // Set a flag to prevent multiple end call attempts
    if (!retellClientRef.current && !isConnected) {
      logger.info('⚠️ No active call to end');
      cleanup();
      return;
    }
    
    if (retellClientRef.current) {
      try {
        logger.info('🔌 Attempting to stop Retell call...');
        
        // Try to stop the call
        const stopPromise = retellClientRef.current.stopCall();
        
        // If stopCall returns a promise, await it with a timeout
        if (stopPromise && typeof stopPromise.then === 'function') {
          await Promise.race([
            stopPromise,
            new Promise((_, reject) => 
              setTimeout(() => reject(new Error('stopCall timeout')), 3000)
            )
          ]);
          logger.info('✅ Call stopped successfully');
        } else {
          // If it's not a promise, just continue
          logger.info('✅ stopCall executed (non-promise)');
        }
      } catch (error) {
        logger.error('❌ Error stopping call:', error);
        // Continue with cleanup even if stopCall fails
      }
      
      // Additional cleanup: remove all event listeners
      try {
        if (retellClientRef.current) {
          // Remove all event listeners to ensure clean disconnection
          retellClientRef.current.removeAllListeners?.();
          logger.info('🧹 Event listeners removed');
        }
      } catch (e) {
        logger.warn('Could not remove event listeners:', e);
      }
    }
    
    // Always cleanup at the end
    cleanup();
    logger.info('📞 Call ended and cleaned up');
  };

  const cleanup = () => {
    logger.info('🧹 Running cleanup...');
    
    // Clear the client reference
    retellClientRef.current = null;
    
    // Reset all state
    setIsConnected(false);
    setIsConnecting(false);
    setTranscript('');
    setResponse('');
    setIsAgentTalking(false);
    setIsUserTalking(false);
    setAudioLevel(0);
    
    // Reset the call in progress flag
    isStartingCall.current = false;
    
    logger.info('✅ Cleanup complete');
  };

  const toggleMute = () => {
    if (retellClientRef.current) {
      if (isMuted) {
        retellClientRef.current.unmute();
        setIsMuted(false);
        toast.success('Microphone unmuted');
      } else {
        retellClientRef.current.mute();
        setIsMuted(true);
        toast.success('Microphone muted');
      }
    }
  };

  const handleEndCall = async () => {
    logger.info('🔴 End call button clicked');
    setIsConnecting(true); // Show loading state while ending call
    await endCall();
    onClose();
  };

  if (!isActive) return null;

  return (
    <>
      {isActive && (
        <div
          className="fixed inset-0 z-[10000] flex items-center justify-center p-4"
<<<<<<< HEAD
=======
          style={{
            backgroundColor: 'rgba(0, 0, 0, 0.8)',
            backdropFilter: 'blur(10px)',
          }}
>>>>>>> 38565330
        >
          {/* Glassmorphic Card */}
          <div
            className="relative w-full max-w-md"
<<<<<<< HEAD
=======
            style={{
              background: 'rgba(255, 255, 255, 0.1)',
              backdropFilter: 'blur(20px)',
              borderRadius: '24px',
              border: '1px solid rgba(255, 255, 255, 0.2)',
            }}
>>>>>>> 38565330
          >
            {/* Liquid glass effect - animated gradient */}
            <style dangerouslySetInnerHTML={{ __html: `
              @keyframes liquidGlass {
                0% { background-position: 0% 50%; }
                50% { background-position: 100% 50%; }
                100% { background-position: 0% 50%; }
              }
            `}} />
            <div
              className="absolute inset-0 rounded-3xl opacity-50"
<<<<<<< HEAD
=======
              style={{
                background: 'linear-gradient(-45deg, #6B1F2E, #8B2635, #C9974D, #D4A574)',
                backgroundSize: '400% 400%',
                animation: 'liquidGlass 15s ease infinite',
              }}
>>>>>>> 38565330
            />

            {/* Content */}
            <div className="relative p-8">
              {/* Close button */}
<<<<<<< HEAD
              <button
                onClick={onClose}
=======
              <button 
                onClick={onClose} 
>>>>>>> 38565330
                className="absolute top-4 right-4 p-2 rounded-full hover:bg-white/10 transition-colors"
                title="Close window"
              >
                <X className="w-5 h-5 text-white/70" />
              </button>

              {/* Header */}
              <div className="text-center mb-6">
                <div 
                  className="inline-flex items-center justify-center w-20 h-20 rounded-full mb-4"
                  style={{
                    background: 'radial-gradient(circle, rgba(212,165,116,0.3), rgba(107,31,46,0.3))',
                  }}
                >
                  {isConnecting ? (
                    <Loader2 className="w-10 h-10 text-white animate-spin" />
                  ) : (
                    <Phone className={`w-10 h-10 text-white ${isConnected ? 'animate-pulse' : ''}`} />
                  )}
                </div>
                <h3 className="text-2xl font-bold text-white mb-2">
                  {t[language].aiAssistant}
                </h3>
                <p className="text-white/70 text-sm">
                  {isConnecting ? t[language].initiating : 
                   isConnected ? (isAgentTalking ? t[language].agentSpeaking : 
                                 isUserTalking ? t[language].userSpeaking : 
                                 t[language].speaking) : 
                   t[language].callInProgress}
                </p>
              </div>

              {/* Sound Wave Visualization */}
              <div className="mb-6 h-24 flex items-center justify-center gap-1 px-4">
                {animatedBars.map((height, index) => (
                  <div
                    key={index}
                    className="w-1 bg-gradient-to-t from-gold-400 to-gold-600 rounded-full transition-all duration-150"
                    style={{
                      height: `${height}%`,
                      opacity: isConnected ? 1 : 0.3,
                    }}
                  />
                ))}
              </div>

              {/* Transcript Display */}
              {isConnected && (transcript || response) && (
                <div className="mb-4 p-4 rounded-lg bg-black/20 backdrop-blur-sm">
                  {transcript && (
                    <div className="text-white/80 text-sm mb-2">
                      <span className="text-gold-400">You:</span> {transcript}
                    </div>
                  )}
                  {response && (
                    <div className="text-white/80 text-sm">
                      <span className="text-blue-400">Assistant:</span> {response}
                    </div>
                  )}
                </div>
              )}

              {/* Control Buttons */}
              <div className="flex justify-center gap-4">
                {isConnected && (
                  <>
                    <button
<<<<<<< HEAD
                      onClick={toggleMute}
=======
                      onClick={toggleMute} 
>>>>>>> 38565330
                      className={`p-4 rounded-full transition-all ${
                        isMuted 
                          ? 'bg-red-500/20 hover:bg-red-500/30 border-2 border-red-500/50' 
                          : 'bg-white/10 hover:bg-white/20 border-2 border-white/30'
                      }`}
                      title={isMuted ? t[language].unmute : t[language].mute}
                    >
                      {isMuted ? (
                        <MicOff className="w-6 h-6 text-red-400" />
                      ) : (
                        <Mic className="w-6 h-6 text-white" />
                      )}
                    </button>

                    <button 
                      onClick={handleEndCall}
                      className="px-6 py-4 rounded-full bg-red-500/20 hover:bg-red-500/30 border-2 border-red-500/50 transition-all flex items-center gap-2"
                    >
                      <PhoneOff className="w-6 h-6 text-red-400" />
                      <span className="text-red-400 font-medium">{t[language].endCall}</span>
                    </button>
                  </>
                )}
              </div>
            </div>
          </div>
        </div>
      )}
    </>
  );
};<|MERGE_RESOLUTION|>--- conflicted
+++ resolved
@@ -390,26 +390,20 @@
       {isActive && (
         <div
           className="fixed inset-0 z-[10000] flex items-center justify-center p-4"
-<<<<<<< HEAD
-=======
           style={{
             backgroundColor: 'rgba(0, 0, 0, 0.8)',
             backdropFilter: 'blur(10px)',
           }}
->>>>>>> 38565330
         >
           {/* Glassmorphic Card */}
           <div
             className="relative w-full max-w-md"
-<<<<<<< HEAD
-=======
             style={{
               background: 'rgba(255, 255, 255, 0.1)',
               backdropFilter: 'blur(20px)',
               borderRadius: '24px',
               border: '1px solid rgba(255, 255, 255, 0.2)',
             }}
->>>>>>> 38565330
           >
             {/* Liquid glass effect - animated gradient */}
             <style dangerouslySetInnerHTML={{ __html: `
@@ -421,26 +415,18 @@
             `}} />
             <div
               className="absolute inset-0 rounded-3xl opacity-50"
-<<<<<<< HEAD
-=======
               style={{
                 background: 'linear-gradient(-45deg, #6B1F2E, #8B2635, #C9974D, #D4A574)',
                 backgroundSize: '400% 400%',
                 animation: 'liquidGlass 15s ease infinite',
               }}
->>>>>>> 38565330
             />
 
             {/* Content */}
             <div className="relative p-8">
               {/* Close button */}
-<<<<<<< HEAD
-              <button
-                onClick={onClose}
-=======
               <button 
                 onClick={onClose} 
->>>>>>> 38565330
                 className="absolute top-4 right-4 p-2 rounded-full hover:bg-white/10 transition-colors"
                 title="Close window"
               >
@@ -508,11 +494,7 @@
                 {isConnected && (
                   <>
                     <button
-<<<<<<< HEAD
-                      onClick={toggleMute}
-=======
                       onClick={toggleMute} 
->>>>>>> 38565330
                       className={`p-4 rounded-full transition-all ${
                         isMuted 
                           ? 'bg-red-500/20 hover:bg-red-500/30 border-2 border-red-500/50' 
